--- conflicted
+++ resolved
@@ -119,11 +119,7 @@
 ```cs
 public class MessageRequestHandler : IRequestHandler<MessageRequest, MessageResponse>
 {
-<<<<<<< HEAD
-   public async Task<GenerateThumbnailResponse> OnHandle(GenerateThumbnailRequest request, string name)
-=======
    public async Task<MessageResponse> OnHandle(MessageRequest request, string name)
->>>>>>> aea96b94
    {
      // handle the request message and return response
    }
